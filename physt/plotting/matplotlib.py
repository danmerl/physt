--- conflicted
+++ resolved
@@ -115,11 +115,8 @@
     density = kwargs.pop("density", False)
     cumulative = kwargs.pop("cumulative", False)
     label = kwargs.pop("label", h1.name)
-<<<<<<< HEAD
     lw = kwargs.pop("linewidth", kwargs.pop("lw", 0.5))
-=======
     text_kwargs = pop_kwargs_with_prefix("text_", kwargs)
->>>>>>> 17baf2c2
 
     data = get_data(h1, cumulative=cumulative, density=density)
 
