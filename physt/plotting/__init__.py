"""Plotting for physt histograms.

Available backends:
- matplotlib
<<<<<<< HEAD
=======
- vega
- bokeh
>>>>>>> 91ecccb7
- folium
"""

from __future__ import absolute_import
from collections import OrderedDict


backends = OrderedDict()

# Use variant without exception catching if you want to debug import of backends.
# from . import matplotlib as mpl_backend
# backends["matplotlib"] = mpl_backend
# from . import folium as folium_backend
# backends["folium"] = folium_backend

try:
    from . import matplotlib as mpl_backend
    backends["matplotlib"] = mpl_backend
except:
    pass

try:
    from . import folium as folium_backend
    backends["folium"] = folium_backend
except:
    pass

try:
    from . import vega as vega_backend
    backends["vega"] = vega_backend
except:
    pass


if backends:
    _default_backend = list(backends.keys())[0]
else:
    _default_backend = None


def set_default_backend(name):
    """Choose a default backend.
    
    Parameters
    ----------
    name: str
    """
    global _default_backend
    if name == "bokeh":
        raise RuntimeError("Support for bokeh has been discontinued. At some point, we may return to support holoviews.")
    if not name in backends:
        raise RuntimeError("Backend {0} is not supported".format(name))
    _default_backend = name


def _get_backend(name=None):
    """Get a plotting backend.

    Tries to get it using the name - or the default one.

    Parameters
    ----------
    name: Optional[str]
        Name of the backend. If not specified, default one is selected.
    """
    if not backends:
        raise RuntimeError("No plotting backend available. Please, install matplotlib (preferred) or bokeh (limited).")
    if not name:
        name = _default_backend
    if name == "bokeh":
        raise RuntimeError("Support for bokeh has been discontinued. At some point, we may return to support holoviews.")
    backend = backends.get(name)
    if not backend:
        raise RuntimeError("Backend {0} does not exist. Use one of the following: {1}".format(name, ", ".join(backends.keys())))
    return name, backends[name]


def plot(histogram, kind=None, backend=None, **kwargs):
    """Universal plotting function.

    All keyword arguments are passed to the plotting methods.

    Parameters
    ----------
    histogram: physt.HistogramBase
    kind: Optional[str]
        Type of the plot (like "scatter", "line", ...), similar to pandas
    backend: Optional[str]
    """
    backend_name, backend = _get_backend(backend)
    if kind is None:
        kinds = [t for t in backend.types if histogram.ndim in backend.dims[t]]
        if not kinds:
            raise RuntimeError("No histogram type is supported for {0}"
                               .format(histogram.__class__.__name__))
        kind = kinds[0]
    if kind in backend.types:
        method = getattr(backend, kind)
        return method(histogram, **kwargs)
    else:
        raise RuntimeError("Histogram type error: {0} missing in backend {1}"
                           .format(kind, backend_name))


class PlottingProxy(object):
    """Proxy enabling to call plotting methods on histogram objects.

    It can be used both as a method or as an object containing methods. In any case,
    it only forwards the call to the universal plot() function.

    The __dir__ method should offer all plotting methods supported by the currently
    selected backend.

    Example
    -------
        plotter = histogram.plot
        plotter(...)          # Plots using defaults
        plotter.bar(...)      # Plots as a specified plot type ("bar")

    Note
    ----
    Inspiration taken from the way how pandas deals with this.

    """

    def __init__(self, h):
        self.histogram = h

    def __call__(self, kind=None, **kwargs):
        """Use the plotter as callable.

        Parameters
        ----------
        histtype: Optional[str]
        """
        return plot(self.histogram, kind=kind, **kwargs)

    def __getattr__(self, name):
        """Use the plotter as a proxy object with separate plotting methods."""
        def plot_function(**kwargs):
            return plot(self.histogram, name, **kwargs)
        return plot_function

    def __dir__(self):
        _, backend = _get_backend()
        return tuple((t for t in backend.types if self.histogram.ndim in backend.dims[t]))<|MERGE_RESOLUTION|>--- conflicted
+++ resolved
@@ -2,11 +2,7 @@
 
 Available backends:
 - matplotlib
-<<<<<<< HEAD
-=======
 - vega
-- bokeh
->>>>>>> 91ecccb7
 - folium
 """
 
@@ -21,6 +17,8 @@
 # backends["matplotlib"] = mpl_backend
 # from . import folium as folium_backend
 # backends["folium"] = folium_backend
+# from . import vega as vega_backend
+# backends["vega"] = vega_backend
 
 try:
     from . import matplotlib as mpl_backend
