<<<<<<< HEAD
0.4.9 (17th February 2020)
--------------------------
- Fix: Histograms on dask arrays
- Fix: Several other small bugs
- Support: Tested against Python 3.5-3.8
- Removed: protobuf I/O support
- Removed: some of the examples
=======
0.4.9 (6th February 2020)
-------------------------
- Changed: version.py controls the version number etc.
- Bug fixes
>>>>>>> 46407e7c

0.4.8 (22nd November 2019)
--------------------------
- Added: Binning "human" accepts kind="time"
- Added: find_human_width and related methods in bin_utils
- Fix: No labels and color cycling in scatter plots for collections

0.4.7 (31th October 2019)
-------------------------
- Changed: Small improvements in histogram collections and time tick handler
- Fixed: several small bugs

0.4.6 (24th May 2019)
----------------------
- Changed: added `edges` property that will deprecate `numpy_bins`
- Fixed: several small bugs

0.4.5 (1st April 2019)
----------------------
- Added: I/O for HistogramCollection
- Added: physt.collection facade function

0.4.4 (4th March 2019)
----------------------
- Changed: plotly plots now using the original API instead of wrapping matplotlib
- Added: new methods for histogram collections
- Added: plotting histogram collections in plotly
- Added: basic 'map' plot for plotly

0.4.3 (2nd March 2019)
----------------------
- Added: histogram collection (experiment, basic behaviour)
- Added: some basic collection plotting in vega & matplotlib
- Added: legends in vega (for some plots)
- Fixed: several small bugs
- Added: more documentation and typing hints

0.4.2 (15th February 2019)
--------------------------
- Added: time-based ticks for matplotlib plots (experimental)
- Added: a lot of type hints in whole codebase

0.4.1 (6th February 2019)
-------------------------
- Added: basic ASCII plots (experimental)

0.4.0 (5th February 2019)
-------------------------
- CHANGE: drop support for Python 2.7
- Fixed: several small bugs - #49, #54, ... 

0.3.43 (1st October 2018)
-------------------------
- Added: Basic support for writing ROOT files using uproot

0.3.42 (21st September 2018)
----------------------------
- Added: google protobuf I/O of histograms (experimental, incomplete)
- Changed: restructured the physt.io package into more modules

0.3.41 (25th July 2018)
-----------------------
- Added: colorbar with matplotlib polar_map

0.3.40 (8th July 2018)
----------------------
- Added: .adaptive property to histograms (deprecating is_/set_ methods)
- Fixed: various small bugs

0.3.39 (7th July 2018)
----------------------
- Added: matplotlib backend step plot
- Added: string representation for binnings
- Added: binning(s) as a public property of histograms

0.3.38 (4th July 2018)
-----------------------
- Added: vega plotting backend: xlim, ylim arguments
- Added: matplotlib plotting backend: simplified stats box with totals
- Fixed: several minor bugs

0.3.37 (6th June 2018)
----------------------
- Added: vega plotting backend shows tooltips
- Added: vega plotting backend accepts more formatting options
- Added: text formatting for values displayed in the plot
- Fixed: plotly plotting function did not work sometimes

0.3.36 (24th May 2018)
----------------------
- Fixed: requires numpy for installation (setup.py)

0.3.35 (16th May 2018)
----------------------
- Added: plotly plotting backend (basics)

0.3.34 (8th May 2018)
---------------------
Fixed: several minor bugs
Changed: dropna=True by default

0.3.33 (4th April 2018)
-----------------------
- Enhanced: vega plotting backend accepting more parameters (closer to matplotlib)
- Fixed: several minor bugs

0.3.32 (28th February 2018)
---------------------------
- Removed: bokeh plotting backend (as it is outdated)
- Added: vega plotting backend (as alpha but with cool features already)

0.3.31 (14th December 2017)
---------------------------
- Added: slicing ND histograms with [] - works for ints and slices (alpha)
- Added: physt.helpers.db to create histograms from cursors (preview)
- Added: h() facade function; histogram, histogram2d and histogramdd will become obsolete

0.3.30 (13th July 2017)
-----------------------
- Added: default parameters in matplotlib backend
- Changed: refactoring of matplotlib backend (DRY)
- Fixed: several bugs

0.3.29 (7th July 2017)
----------------------
- Added: "fist example"
- Changed: several binning methods use bin_count instead of bins
- Changed: matplotlib plotting methods accept `title`, `xlabel`, `ylabel` arguments

0.3.28.1 (15th April 2017)
--------------------------
- Fixed: Python 2.7 behaviour (some or most?)
- Added: bokeh line plot type

0.3.28 (10th April 2017)
------------------------
- Added: bokeh map plot type
- Fixed: various bugs

0.3.27 (30th March 2017)
------------------------
- Added: HistogramND.select to slice histograms
- Fixed: various bugs

0.3.26 (27th March 2017)
------------------------
- Optimization: Reduced memory overhead of h1 by 60 %.
- Fixed: small bugs

0.3.25 (25th March 2017)
------------------------
- Added: more items in physt.examples
- Changed: merge_bins not inplace by default
- Changed: unified (hopefully) treatment of value_format in matplotlib plotting
- Fixed: various bugs

0.3.24 skipped to match dates ;-)

0.3.23 (16th March 2017)
------------------------
- Added: geo_map plot type (based on folium)
- Fixed: various bugs

0.3.22 (16th January 2017)
--------------------------
- Added: JSON output/input (not much tested, but already reads files)
- Added: physt.example namespace for simple ready-made histograms.
- Fixed: various bugs

0.3.21 (19th November 2016)
---------------------------
- Added: fill plot type
- Changed: h.plot(histtype=) changed to kind= (similar to pandas)

0.3.20 (8th November 2016)
--------------------------
- Changed: refactored the meta data & copy() method
- Added: Output to JSON (experimental)
- Fixed: several bugs

0.3.19 (3th October 2016)
-------------------------
- Added: support zorder for most matplotlib plotting functions

0.3.18 (2nd October 2016)
-------------------------
- Fix: a few dtype-related bugs
- Changed: refactor constructors to HistogramBase

0.3.17 (23rd September 2016)
----------------------------
- Added: possibility to transform coordinates in 2D maps

0.3.16 (21st September 2016)
----------------------------
- Added: cylinder_map plot type
- Added: surface_map plot type

0.3.15 (15th September 2016)
----------------------------
- Added: globe_map plot for directional histograms
- Changed: Reworked projections of cylindrical / spherical histograms

0.3.14 (14th September 2016)
----------------------------
- Added: CylindricalHistogram
- Changed: More complete implementation of polar / spherical histograms

0.3.13 (12th September 2016)
----------------------------
- Added: TransformedHistogramMixin for special histograms
- Fix: a few dtype-related bugs
- Fix: a lot of polar histogram bugs

0.3.12 (6th September 2016)
---------------------------
- Fix: a few minor bugs

0.3.11 (22nd August 2016)
-------------------------
- Changed: transform parameter in matplotlib plotting -> cmap_normalize
- Changed: show_colorbar parameter works in "image" matplotlib plotting
- Changed: "special" histogram plotting less "special"

0.3.10 (12th August 2016)
-------------------------
- Added: astropy binning schemes (return)
- Added: Histogram2D.T - a fast transpose
- Fix: a few minor bugs in plotting

0.3.9 (11th August 2016)
------------------------
- Changed: moved dask support to compat package
- Added: pair_plot for two histograms
- Fix: a few minor bugs

0.3.8 (2nd August 2016)
-----------------------
- Changed: Refactor plotting to a module (no code rewrite required)

0.3.7 (1st August 2016)
-----------------------
- Added: xscale/yscale, xlim/ylim argument for 1D plots
- Fix: a few minor bugs

0.3.6 (27th July 2016)
---------------------
- Added: Histogram dtypes (beta)
- Added: "image" plot type for Histogram2D
- Added: Geant4 CSV histograms input
- Fix: Broken polar histogram

0.3.5 (5th July 2016)
---------------------
- Added: Merging of bins

0.3.4 (30th June 2016)
----------------------
- Added: Support for Python 2.7

0.3.3 (29th June 2016)
----------------------
- Fix: Many bugs
- Changed: Binnings reworked to classes
- Updated: Adaptive histogram
- Added: Adaptive histogram multi-dimensional
- Added: Basic support for dask (alpha)

0.3.2 (3rd June 2016)
---------------------
- Fix: arithmetics with ND histograms
- Fix: statistics
- Added: adaptive histogram (alpha)

0.3.1 (1st June 2016)
---------------------
- bug fixes

0.3 (May 2016)
--------------
Added (in contrast to 0.2)
- 2D, ND histograms (relatively stable)
- Polar histograms (alpha)
- Statistics (alpha)

0.2 (April 2016)
----------------
- Stable 1D API
- Several binning schemes<|MERGE_RESOLUTION|>--- conflicted
+++ resolved
@@ -1,17 +1,14 @@
-<<<<<<< HEAD
-0.4.9 (17th February 2020)
+0.4.10 (17th February 2020)
 --------------------------
 - Fix: Histograms on dask arrays
-- Fix: Several other small bugs
 - Support: Tested against Python 3.5-3.8
 - Removed: protobuf I/O support
 - Removed: some of the examples
-=======
+
 0.4.9 (6th February 2020)
 -------------------------
 - Changed: version.py controls the version number etc.
-- Bug fixes
->>>>>>> 46407e7c
+- Fix: Several small bugs
 
 0.4.8 (22nd November 2019)
 --------------------------
